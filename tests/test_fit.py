--- conflicted
+++ resolved
@@ -18,32 +18,21 @@
         ## Smooth model
         self.md_smooth = (
             gr.Model()
-<<<<<<< HEAD
             >> gr.cp_function(fun=lambda x: [x, x + 1], var=["x"], out=["y", "z"])
             # >> gr.cp_vec_function(fun=lambda df: gr.df_make(y=df.x, z=df.x + 1), var=["x"], out=["y", "z"])
-=======
-            # >> gr.cp_function(fun=lambda x: [x, x + 1], var=["x"], out=["y", "z"])
+            >> gr.cp_marginals(x={"dist": "uniform", "loc": 0, "scale": 2})
+            >> gr.cp_copula_independence()
+        )
+        print(self.md_smooth)
+        self.df_smooth = self.md_smooth >> gr.ev_df(df=pd.DataFrame(dict(x=[0, 1, 2])))
+
+        ## Tree model
+        self.md_tree = (
+            gr.Model()
+            # >> gr.cp_function(fun=lambda x: [0, x < 5], var=["x"], out=["y", "z"])
             >> gr.cp_vec_function(
                 fun=lambda df: gr.df_make(y=df.x, z=df.x + 1), var=["x"], out=["y", "z"]
             )
->>>>>>> 8a65efbd
-            >> gr.cp_marginals(x={"dist": "uniform", "loc": 0, "scale": 2})
-            >> gr.cp_copula_independence()
-        )
-        print(self.md_smooth)
-        self.df_smooth = self.md_smooth >> gr.ev_df(df=pd.DataFrame(dict(x=[0, 1, 2])))
-
-        ## Tree model
-        self.md_tree = (
-            gr.Model()
-            # >> gr.cp_function(fun=lambda x: [0, x < 5], var=["x"], out=["y", "z"])
-<<<<<<< HEAD
-            >> gr.cp_vec_function(fun=lambda df: gr.df_make(y=0, z=df.x < 5), var=["x"], out=["y", "z"])
-=======
-            >> gr.cp_vec_function(
-                fun=lambda df: gr.df_make(y=df.x, z=df.x + 1), var=["x"], out=["y", "z"]
-            )
->>>>>>> 8a65efbd
             >> gr.cp_marginals(x={"dist": "uniform", "loc": 0, "scale": 2})
             >> gr.cp_copula_independence()
         )
