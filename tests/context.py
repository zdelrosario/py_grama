import os
import sys

sys.path.insert(0, os.path.abspath(os.path.join(os.path.dirname(__file__), "..")))

import grama
import grama.core as core
import grama.models as models
import grama.data as data
import grama.fit as fit
import grama.tran as tran
import grama.eval as ev
<<<<<<< HEAD
# import grama.eval_pnd as pnd
=======
import grama.psdr as psdr
>>>>>>> a1060699
<|MERGE_RESOLUTION|>--- conflicted
+++ resolved
@@ -10,8 +10,5 @@
 import grama.fit as fit
 import grama.tran as tran
 import grama.eval as ev
-<<<<<<< HEAD
-# import grama.eval_pnd as pnd
-=======
 import grama.psdr as psdr
->>>>>>> a1060699
+import grama.eval_pnd as pnd