--- conflicted
+++ resolved
@@ -24,12 +24,7 @@
       run: |
         python -m pip install --upgrade pip
         pip install coverage nbformat nbconvert unittest-xml-reporting
-<<<<<<< HEAD
-	pip install -e .[dev]
-=======
         pip install -e .[dev]
-#        if [ -f req-both.txt ]; then pip install -r req-both.txt; fi
->>>>>>> 5fa87ec9
 #    - name: Test notebooks
 #      run: |
 #        cd tutorials; python -m unittest discover
