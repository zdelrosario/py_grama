__all__ = [
    "marg_gkde",
    "marg_fit",
    "marg_mom",
    "Marginal",
    "MarginalNamed",
    "MarginalGKDE",
    "param_dist",
    "valid_dist",
]

import copy
import warnings
from grama import make_symbolic
from abc import ABC, abstractmethod
from numpy import zeros, array, Inf, concatenate, sqrt
from numpy import min as npmin
from numpy import max as npmax
from numpy.random import uniform as runif
from pandas import DataFrame
from scipy.optimize import root_scalar, root
from scipy.stats import (
    alpha,
    anglit,
    arcsine,
    argus,
    beta,
    betaprime,
    bradford,
    burr,
    burr12,
    cauchy,
    chi,
    chi2,
    cosine,
    crystalball,
    dgamma,
    dweibull,
    erlang,
    expon,
    exponnorm,
    exponweib,
    exponpow,
    f,
    fatiguelife,
    fisk,
    foldcauchy,
    foldnorm,
    gaussian_kde,
    genlogistic,
    gennorm,
    genpareto,
    genexpon,
    genextreme,
    gausshyper,
    gamma,
    gengamma,
    genhalflogistic,
    gilbrat,
    gompertz,
    gumbel_r,
    gumbel_l,
    halfcauchy,
    halflogistic,
    halfnorm,
    halfgennorm,
    hypsecant,
    invgamma,
    invgauss,
    invweibull,
    johnsonsb,
    johnsonsu,
    kappa4,
    kappa3,
    ksone,
    kstwobign,
    laplace,
    levy,
    levy_l,
    levy_stable,
    logistic,
    loggamma,
    loglaplace,
    lognorm,
    lomax,
    maxwell,
    mielke,
    moyal,
    nakagami,
    ncx2,
    ncf,
    nct,
    norm,
    norminvgauss,
    pareto,
    pearson3,
    powerlaw,
    powerlognorm,
    powernorm,
    rdist,
    rayleigh,
    rice,
    recipinvgauss,
    skewnorm,
    t,
    trapz,
    triang,
    truncexpon,
    truncnorm,
    tukeylambda,
    uniform,
    vonmises,
    vonmises_line,
    wald,
    weibull_min,
    weibull_max,
    wrapcauchy,
)


## Scipy metadata
valid_dist = {
    "alpha": alpha,
    "anglit": anglit,
    "arcsine": arcsine,
    "argus": argus,
    "beta": beta,
    "betaprime": betaprime,
    "bradford": bradford,
    "burr": burr,
    "burr12": burr12,
    "cauchy": cauchy,
    "chi": chi,
    "chi2": chi2,
    "cosine": cosine,
    "crystalball": crystalball,
    "dgamma": dgamma,
    "dweibull": dweibull,
    "erlang": erlang,
    "expon": expon,
    "exponnorm": exponnorm,
    "exponweib": exponweib,
    "exponpow": exponpow,
    "f": f,
    "fatiguelife": fatiguelife,
    "fisk": fisk,
    "foldcauchy": foldcauchy,
    "foldnorm": foldnorm,
    # "frechet_r": frechet_r,
    # "frechet_l": frechet_l,
    "genlogistic": genlogistic,
    "gennorm": gennorm,
    "genpareto": genpareto,
    "genexpon": genexpon,
    "genextreme": genextreme,
    "gausshyper": gausshyper,
    "gamma": gamma,
    "gengamma": gengamma,
    "genhalflogistic": genhalflogistic,
    # "geninvgauss": geninvgauss,
    "gilbrat": gilbrat,
    "gompertz": gompertz,
    "gumbel_r": gumbel_r,
    "gumbel_l": gumbel_l,
    "halfcauchy": halfcauchy,
    "halflogistic": halflogistic,
    "halfnorm": halfnorm,
    "halfgennorm": halfgennorm,
    "hypsecant": hypsecant,
    "invgamma": invgamma,
    "invgauss": invgauss,
    "invweibull": invweibull,
    "johnsonsb": johnsonsb,
    "johnsonsu": johnsonsu,
    "kappa4": kappa4,
    "kappa3": kappa3,
    "ksone": ksone,
    "kstwobign": kstwobign,
    "laplace": laplace,
    "levy": levy,
    "levy_l": levy_l,
    "levy_stable": levy_stable,
    "logistic": logistic,
    "loggamma": loggamma,
    "loglaplace": loglaplace,
    "lognorm": lognorm,
    # "loguniform": loguniform,
    "lomax": lomax,
    "maxwell": maxwell,
    "mielke": mielke,
    "moyal": moyal,
    "nakagami": nakagami,
    "ncx2": ncx2,
    "ncf": ncf,
    "nct": nct,
    "norm": norm,
    "norminvgauss": norminvgauss,
    "pareto": pareto,
    "pearson3": pearson3,
    "powerlaw": powerlaw,
    "powerlognorm": powerlognorm,
    "powernorm": powernorm,
    "rdist": rdist,
    "rayleigh": rayleigh,
    "rice": rice,
    "recipinvgauss": recipinvgauss,
    "skewnorm": skewnorm,
    "t": t,
    "trapz": trapz,
    "triang": triang,
    "truncexpon": truncexpon,
    "truncnorm": truncnorm,
    "tukeylambda": tukeylambda,
    "uniform": uniform,
    "vonmises": vonmises,
    "vonmises_line": vonmises_line,
    "wald": wald,
    "weibull_min": weibull_min,
    "weibull_max": weibull_max,
    "wrapcauchy": wrapcauchy,
}

param_dist = {
    "alpha": ["a", "loc", "scale"],
    "anglit": ["loc", "scale"],
    "arcsine": ["loc", "scale"],
    "argus": ["chi", "loc", "scale"],
    "beta": ["a", "b", "loc", "scale"],
    "betaprime": ["a", "b", "loc", "scale"],
    "bradford": ["c", "loc", "scale"],
    "burr": ["c", "d", "loc", "scale"],
    "burr12": ["c", "d", "loc", "scale"],
    "cauchy": ["loc", "scale"],
    "chi": ["df", "loc", "scale"],
    "chi2": ["df", "loc", "scale"],
    "cosine": ["loc", "scale"],
    "crystalball": ["beta", "m", "loc", "scale"],
    "dgamma": ["a", "loc", "scale"],
    "dweibull": ["c", "loc", "scale"],
    "erlang": ["loc", "scale"],
    "expon": ["loc", "scale"],
    "exponnorm": ["K", "loc", "scale"],
    "exponweib": ["a", "c", "loc", "scale"],
    "exponpow": ["b", "loc", "scale"],
    "f": ["dfn", "dfd", "loc", "scale"],
    "fatiguelife": ["c", "loc", "scale"],
    "fisk": ["c", "loc", "scale"],
    "foldcauchy": ["c", "loc", "scale"],
    "foldnorm": ["c", "loc", "scale"],
    "frechet_r": ["c", "loc", "scale"],
    "frechet_l": ["c", "loc", "scale"],
    "genlogistic": ["c", "loc", "scale"],
    "gennorm": ["beta", "loc", "scale"],
    "genpareto": ["c", "loc", "scale"],
    "genexpon": ["a", "b", "c", "loc", "scale"],
    "genextreme": ["c", "loc", "scale"],
    "gausshyper": ["a", "b", "c", "z", "loc", "scale"],
    "gamma": ["a", "loc", "scale"],
    "gengamma": ["a", "c", "loc", "scale"],
    "genhalflogistic": ["c", "loc", "scale"],
    "geninvgauss": ["p", "b", "loc", "scale"],
    "gilbrat": ["loc", "scale"],
    "gompertz": ["c", "loc", "scale"],
    "gumbel_r": ["loc", "scale"],
    "gumbel_l": ["loc", "scale"],
    "halfcauchy": ["loc", "scale"],
    "halflogistic": ["loc", "scale"],
    "halfnorm": ["loc", "scale"],
    "halfgennorm": ["beta", "loc", "scale"],
    "hypsecant": ["loc", "scale"],
    "invgamma": ["a", "loc", "scale"],
    "invgauss": ["mu", "loc", "scale"],
    "invweibull": ["c", "loc", "scale"],
    "johnsonsb": ["a", "b", "loc", "scale"],
    "johnsonsu": ["a", "b", "loc", "scale"],
    "kappa4": ["h", "k", "loc", "scale"],
    "kappa3": ["a", "loc", "scale"],
    "ksone": ["n", "loc", "scale"],
    "kstwobign": ["loc", "scale"],
    "laplace": ["loc", "scale"],
    "levy": ["loc", "scale"],
    "levy_l": ["loc", "scale"],
    "levy_stable": ["alpha", "beta", "loc", "scale"],
    "logistic": ["loc", "scale"],
    "loggamma": ["c", "loc", "scale"],
    "loglaplace": ["c", "loc", "scale"],
    "lognorm": ["s", "loc", "scale"],
    "loguniform": ["a", "b", "loc", "scale"],
    "lomax": ["c", "loc", "scale"],
    "maxwell": ["loc", "scale"],
    "mielke": ["k", "s", "loc", "scale"],
    "moyal": ["loc", "scale"],
    "nakagami": ["nu", "loc", "scale"],
    "ncx2": ["df", "nc", "loc", "scale"],
    "ncf": ["dfn", "dfd", "nc", "loc", "scale"],
    "nct": ["df", "nc", "loc", "scale"],
    "norm": ["loc", "scale"],
    "norminvgauss": ["a", "b", "loc", "scale"],
    "pareto": ["b", "loc", "scale"],
    "pearson3": ["skew", "loc", "scale"],
    "powerlaw": ["a", "loc", "scale"],
    "powerlognorm": ["c", "s", "loc", "scale"],
    "powernorm": ["c", "loc", "scale"],
    "rdist": ["c", "loc", "scale"],
    "rayleigh": ["loc", "scale"],
    "rice": ["b", "loc", "scale"],
    "recipinvgauss": ["mu", "loc", "scale"],
    "semicircular": ["loc", "scale"],
    "skewnorm": ["a", "loc", "scale"],
    "t": ["df", "loc", "scale"],
    "trapz": ["c", "d", "loc", "scale"],
    "triang": ["c", "loc", "scale"],
    "truncexpon": ["b", "loc", "scale"],
    "truncnorm": ["a", "b", "loc", "scale"],
    "tukeylambda": ["lam", "loc", "scale"],
    "uniform": ["loc", "scale"],
    "vonmises": ["kappa", "loc", "scale"],
    "vonmises_line": ["kappa", "loc", "scale"],
    "wald": ["loc", "scale"],
    "weibull_min": ["c", "loc", "scale"],
    "weibull_max": ["c", "loc", "scale"],
    "wrapcauchy": ["c", "loc", "scale"],
}

## Marginal classes
##################################################
# Marginal parent class
class Marginal(ABC):
    """Parent class for marginal distributions"""

<<<<<<< HEAD
    def __init__(self, sign=0, source="real"):
        self.sign = sign
=======
    def __init__(self, source="real", sign=0):
        self.sign = sign
        if source not in ["real", "error"]:
            raise ValueError(
                "Your source of variability must be either 'real' or 'error'!"
            )
>>>>>>> afd9fe0a
        self.source = source

    @abstractmethod
    def copy(self):
        pass

    ## Fitting function
    @abstractmethod
    def fit(self, data):
        pass

    ## Density function
    @abstractmethod
    def d(self, x):
        pass

    ## Cumulative density function
    @abstractmethod
    def p(self, x):
        pass

    ## Quantile function
    @abstractmethod
    def q(self, p):
        pass

    ## Random variable sample
    def r(self, n):
        U = runif(size=n)
        return self.q(U)

    ## Summary
    @abstractmethod
    def summary(self):
        pass

    def __str__(self):
        return self.summary()

    def __repr__(self):
        return self.summary()


## Named marginal class
class MarginalNamed(Marginal):
    """Marginal using a named distribution from gr.valid_dist"""

    def __init__(self, d_name=None, d_param=None, **kw):
        super().__init__(**kw)
        self.d_name = d_name
        self.d_param = d_param

    def copy(self):
        new_marginal = MarginalNamed(
<<<<<<< HEAD
            sign=self.sign, 
            source=self.source,
            d_name=self.d_name, 
            d_param=copy.deepcopy(self.d_param)
=======
            sign=self.sign,
            source=self.source,
            d_name=self.d_name,
            d_param=copy.deepcopy(self.d_param),
>>>>>>> afd9fe0a
        )

        return new_marginal

    ## Fitting function
    def fit(self, data, **kwargs):
        param = valid_dist[self.d_name].fit(data, **kwargs)
        self.d_param = dict(zip(param_dist[dist], param))

    ## Density function
    @make_symbolic
    def d(self, x):
        return valid_dist[self.d_name].pdf(x, **self.d_param)

    ## Cumulative density function
    @make_symbolic
    def p(self, x):
        return valid_dist[self.d_name].cdf(x, **self.d_param)

    ## Quantile function
    @make_symbolic
    def q(self, p):
        return valid_dist[self.d_name].ppf(p, **self.d_param)

    ## Summary
    def summary(self, dig=2):
        stats = valid_dist[self.d_name](**self.d_param).stats("mvsk")
        param = {
            "source": self.source,
            "mean": "{0:4.3e}".format(stats[0].round(dig)),
            "s.d.": "{0:4.3e}".format(sqrt(stats[1]).round(dig)),
            "COV": round(sqrt(stats[1]) / stats[0], dig),
            "skew.": stats[2].round(dig),
            "kurt.": stats[3].round(dig) + 3,  # full kurtosis
        }
        return "({0:+}) {1:}, {2:}".format(self.sign, self.d_name, param)


## Gaussian KDE marginal class
class MarginalGKDE(Marginal):
    """Marginal using scipy.stats.gaussian_kde"""

    def __init__(self, kde, atol=1e-6, **kw):
        super().__init__(**kw)

        self.kde = kde
        self.atol = atol
        self._set_bracket()

    def copy(self):
        new_marginal = MarginalGKDE(
            kde=copy.deepcopy(self.kde),
            atol=self.atol,
        )

        return new_marginal

    def _set_bracket(self):
        ## Calibrate the quantile brackets based on desired accuracy
        bracket = [npmin(self.kde.dataset), npmax(self.kde.dataset)]

        sol_lo = root_scalar(
            lambda x: self.atol - self.p(x),
            x0=bracket[0],
            x1=bracket[1],
            method="secant",
        )
        sol_hi = root_scalar(
            lambda x: 1 - self.atol - self.p(x),
            x0=bracket[0],
            x1=bracket[1],
            method="secant",
        )

        self.bracket = [sol_lo.root, sol_hi.root]

    ## Fitting function
    def fit(self, data):
        self.kde = gaussian_kde(data)
        self._set_bracket()

    ## Density function
    @make_symbolic
    def d(self, x):
        return self.kde.pdf(x)

    ## Cumulative density function
    @make_symbolic
    def p(self, x):
        try:
            return array([self.kde.integrate_box_1d(-Inf, v) for v in x])
        except TypeError:
            return self.kde.integrate_box_1d(-Inf, x)

    ## Quantile function
    @make_symbolic
    def q(self, p):
        p_bnd = self.p(self.bracket)

        ## Create scalar solver
        def qscalar(val):
            if val <= p_bnd[0]:
                return self.bracket[0]
            if val >= p_bnd[1]:
                return self.bracket[1]
            sol = root_scalar(
                lambda x: val - self.p(x),
                bracket=self.bracket,
                method="bisect",
                xtol=self.atol,
            )
            return sol.root

        ## Iterate over all given values
        try:
            res = zeros(len(p))
            for i in range(len(p)):
                res[i] = qscalar(p[i])
        except TypeError:
            res = qscalar(p)

        return res

    ## Summary
    def summary(self):
        p_bnd = self.p(self.bracket)

        return "({0:+}) gaussian KDE, n={1:2.1f}/{2:}, f={3:2.1e}, ".format(
            self.sign, self.kde.neff, self.kde.dataset.shape[1], self.kde.factor
        ) + "b=[{0:2.1e}, {1:2.1e}], a={2:1.0e}".format(
            self.bracket[0], self.bracket[1], self.atol
        )


## Marginal functions
##################################################
def marg_mom(
<<<<<<< HEAD
        dist,
        mean=None,
        sd=None,
        cov=None,
        var=None,
        skew=None,
        kurt=None,
        kurt_excess=None,
        floc=None,
        sign=0,
        dict_x0=None,
        source="real"
=======
    dist,
    mean=None,
    sd=None,
    cov=None,
    var=None,
    skew=None,
    kurt=None,
    kurt_excess=None,
    floc=None,
    sign=0,
    dict_x0=None,
    source="real",
>>>>>>> afd9fe0a
):
    r"""Fit scipy.stats continuous distribution via moments

    Fit a continuous distribution using the method of moments. Select a distribution shape and provide numerical values for a convenient set of common moments.

    This routine uses a vector-output root finding routine to match the moments. You may set an optional initial guess for the distribution parameters using the dict_x0 argument.

    Args:
        dist (str): Name of distribution to fit

    Kwargs:
        mean (float): Mean of distribution
        sd (float): Standard deviation of distribution
        cov (float): Coefficient of Variation of distribution (sd / mean)
        var (float): Variance of distribution; only one of `sd` and `var` can be provided.
        skew (float): Skewness of distribution
        kurt (float): Kurtosis of distribution
        kurt_excess (float): Excess kurtosis of distribution; kurt_excess = kurt - 3.
            Only one of `kurt` and `kurt_excess` can be provided.

        floc (float or None): Frozen value for location parameter
            Note that for distributions such as "lognorm" or "weibull_min",
            setting floc=0 selects the 2-parameter version of the distribution.

        sign (-1, 0, +1): Sign
        dict_x0 (dict): Dictionary of initial parameter guesses

    Returns:
        gr.MarginalNamed: Distribution

    Examples::

        import grama as gr
        ## Fit a normal distribution
        mg_norm = gr.marg_mom("norm", mean=0, sd=1)
        ## Fit a (3-parameter) lognormal distribution
        mg_lognorm = gr.marg_mom("lognorm", mean=1, sd=1, skew=1)
        ## Fit a lognormal, controlling kurtosis instead
        mg_lognorm = gr.marg_mom("lognorm", mean=1, sd=1, kurt=1)
        ## Fit a 2-parameter lognormal; no skewness or kurtosis needed
        mg_lognorm = gr.marg_mom("lognorm", mean=1, sd=1, floc=0)

        ## Not all moment combinations are feasible; this will fail
        gr.marg_mom("beta", mean=1, sd=1, skew=0, kurt=4)
        ## Skewness and kurtosis are related for the beta distribution;
        ## a different combination is feasible
        gr.marg_mom("beta", mean=1, sd=1, skew=0, kurt=2)

    """
    ## Number of distribution parameters
    n_param = len(param_dist[dist])
    if n_param > 4:
        raise NotImplementedError(
            "marg_nom does not yet handle distributions with more than 4 parameters"
        )
    if floc is not None:
        n_param = n_param - 1

    ## Check invariants
    if mean is None:
        raise ValueError("Must provide `mean` argument.")
    if (sd is None) and (var is None) and (cov is None):
        raise ValueError("One of `sd`, `cov`, or `var` must be provided.")
    if sum([(not sd is None), (not var is None), (not cov is None)]) > 1:
        raise ValueError("Only one of `sd`, `cov`, and `var` may be provided.")
    if (not kurt is None) and (not kurt_excess is None):
        raise ValueError("Only one of `kurt` and `kurt_excess` may be provided.")

    ## Process arguments
    # Transform to "standard" moments
    if not sd is None:
        var = sd**2
    if not cov is None:
        var = (mean * cov) ** 2
    if not kurt is None:
        kurt_excess = kurt - 3

    # Build up target moments
    s = "mv"
    m_target = array([mean, var])

    if not skew is None:
        s = s + "s"
        m_target = concatenate((m_target, array([skew])))
    if not kurt is None:
        s = s + "k"
        m_target = concatenate((m_target, array([kurt_excess])))
    n_provided = len(s)

    if n_provided < n_param:
        raise ValueError(
            "Insufficient moments provided; you must provide {} more moment(s).".format(
                n_param - n_provided
            )
        )
    if n_provided > n_param:
        raise ValueError(
            "Overdetermined; you must provide {} fewer moment(s).".format(
                n_provided - n_param
            )
        )

    ## Generate helper function for optimization
    if floc is None:
        key_wk = copy.copy(param_dist[dist])
    else:
        key_wk = {key for key in param_dist[dist] if key != "loc"}

    if floc is None:

        def _obj(v):
            kw = dict(zip(key_wk, v))
            return array(valid_dist[dist](**kw).stats(s)) - m_target

    else:

        def _obj(v):
            kw = dict(zip(key_wk, v))
            kw["loc"] = floc
            return array(valid_dist[dist](**kw).stats(s)) - m_target

    ## Generate initial guess
    if dict_x0 is None:
        if dist == "lognorm":
            dict_x0 = dict(
                loc=0,
                scale=mean,
                s=sqrt(var) / mean,
            )

        elif dist == "weibull_min":
            dict_x0 = dict(
                loc=0,
                scale=mean,
                c=1,
            )

        else:
            # General-purpose initial guesses
            dict_x0 = dict(
                loc=mean,
                scale=sqrt(var),
                a=1,
                b=1,
                s=1,
                df=10,
                c=10,
                beta=1,
                # K=None,
                # chi=None,
            )

    # Repackage for optimizer
    x0 = array([dict_x0[key] for key in key_wk])

    ## Run multidimensional root finding
    res = root(_obj, x0)

    ## Check for failed optimization
    if res.success is False:
        raise RuntimeError(
            "Moment matching failed; initial guess may be poor, or requested "
            "moments may be infeasible. Try setting `dict_x0`. "
            + "Printing optimization results for debugging:\n\n{}".format(res)
        )

    ## Repackage and return
    param = dict(zip(key_wk, res.x))
    if floc is not None:
        param["loc"] = floc
<<<<<<< HEAD
    return MarginalNamed(sign=sign, source=source, d_name=dist, d_param=param)
=======
    return MarginalNamed(sign=sign, d_name=dist, d_param=param, source=source)

>>>>>>> afd9fe0a

## Fit a named scipy.stats distribution
def marg_fit(dist, data, name=True, sign=None, **kwargs):
    r"""Fit scipy.stats continuous distirbution

    Fits a scipy.stats continuous distribution. Intended to be used to define a marginal distribution from data.

    Arguments:
        dist (str): Distribution to fit
        data (iterable): Data for fit
        name (bool): Include distribution name?
        sign (bool): Include sign? (Optional)

        loc (float): Initial guess for location `loc` parameter (Optional)
        scale (float): Initial guess for scale `scale` parameter (Optional)

        floc (float): Value to fix the location `loc` parameter (Optional)
            Note that for distributions such as "lognorm" or "weibull_min",
            setting floc=0 selects the 2-parameter version of the distribution.
        fscale (float): Value to fix the location `scale` parameter (Optional)
        f* (float): Value to fix the specified shape parameter (Optional)
            e.g. give fc to fix the `c` parameter

    Returns:
        gr.MarginalNamed: Distribution

    Examples::

        import grama as gr
        from grama.data import df_shewhart
        # Fit normal distribution
        mg_normal = gr.marg_named(
            "norm",
            df_shewhart.tensile_strength,
        )
        # Fit two-parameter Weibull distribution
        mg_weibull2 = gr.marg_named(
            "weibull_min",
            df_shewhart.tensile_strength,
            floc=0,        # 2-parameter has frozen loc == 0
        )
        # Fit three-parameter Weibull distribution
        mg_weibull3 = gr.marg_named(
            "weibull_min",
            df_shewhart.tensile_strength,
            loc=0,        # 3-parameter fit tends to be unstable;
                          # an inital guess helps stabilize fit
        )
        # Inspect fits with QQ plot
        (
            df_shewhart
            >> gr.tf_mutate(
                q_normal=gr.qqvals(DF.tensile_strength, marg=mg_normal),
                q_weibull2=gr.qqvals(DF.tensile_strength, marg=mg_weibull2),
            )
            >> gr.tf_pivot_longer(
                columns=[
                    "q_normal",
                    "q_weibull2",
                ],
                names_to=[".value", "Distribution"],
                names_sep="_"
            )

            >> gr.ggplot(gr.aes("q", "tensile_strength"))
            + gr.geom_abline(intercept=0, slope=1, linetype="dashed")
            + gr.geom_point(gr.aes(color="Distribution"))
        )

    """
    ## Catch case where user provides entire DataFrame
    if isinstance(data, DataFrame):
        raise ValueError("`data` argument must be a single column; try data.var")

    ## Fit the distribution
    with warnings.catch_warnings():
        warnings.simplefilter("ignore")
        param = valid_dist[dist].fit(data, **kwargs)

    param = dict(zip(param_dist[dist], param))

    if sign is not None:
        if not (sign in [-1, 0, +1]):
            raise ValueError("Invalid `sign`")
    else:
        sign = 0

    return MarginalNamed(sign=sign, d_name=dist, d_param=param)


## Fit a gaussian kernel density estimate (KDE) to data
def marg_gkde(data, sign=None):
    r"""Fit a gaussian KDE to data

    Fits a gaussian kernel density estimate (KDE) to data.

    Args:
        data (iterable): Data for fit
        sign (bool): Include sign? (Optional)

    Returns:
        gr.MarginalGKDE: Marginal distribution

    Examples::

        import grama as gr
        from grama.data import df_stang
        md = (
            gr.Model("Marginal Example")
            >> gr.cp_marginals(
                E=gr.marg_gkde(df_stang.E),
                mu=gr.marg_gkde(df_stang.mu),
            )
        )
        md

    """
    ## Catch case where user provides entire DataFrame
    if isinstance(data, DataFrame):
        raise ValueError("`data` argument must be a single column; try data.var")

    kde = gaussian_kde(data)
    if sign is not None:
        if not (sign in [-1, 0, +1]):
            raise ValueError("Invalid `sign`")
    else:
        sign = 0

    return MarginalGKDE(kde, sign=sign)<|MERGE_RESOLUTION|>--- conflicted
+++ resolved
@@ -328,17 +328,12 @@
 class Marginal(ABC):
     """Parent class for marginal distributions"""
 
-<<<<<<< HEAD
-    def __init__(self, sign=0, source="real"):
-        self.sign = sign
-=======
     def __init__(self, source="real", sign=0):
         self.sign = sign
         if source not in ["real", "error"]:
             raise ValueError(
                 "Your source of variability must be either 'real' or 'error'!"
             )
->>>>>>> afd9fe0a
         self.source = source
 
     @abstractmethod
@@ -393,17 +388,10 @@
 
     def copy(self):
         new_marginal = MarginalNamed(
-<<<<<<< HEAD
-            sign=self.sign, 
-            source=self.source,
-            d_name=self.d_name, 
-            d_param=copy.deepcopy(self.d_param)
-=======
             sign=self.sign,
             source=self.source,
             d_name=self.d_name,
             d_param=copy.deepcopy(self.d_param),
->>>>>>> afd9fe0a
         )
 
         return new_marginal
@@ -541,20 +529,6 @@
 ## Marginal functions
 ##################################################
 def marg_mom(
-<<<<<<< HEAD
-        dist,
-        mean=None,
-        sd=None,
-        cov=None,
-        var=None,
-        skew=None,
-        kurt=None,
-        kurt_excess=None,
-        floc=None,
-        sign=0,
-        dict_x0=None,
-        source="real"
-=======
     dist,
     mean=None,
     sd=None,
@@ -567,7 +541,6 @@
     sign=0,
     dict_x0=None,
     source="real",
->>>>>>> afd9fe0a
 ):
     r"""Fit scipy.stats continuous distribution via moments
 
@@ -738,12 +711,8 @@
     param = dict(zip(key_wk, res.x))
     if floc is not None:
         param["loc"] = floc
-<<<<<<< HEAD
-    return MarginalNamed(sign=sign, source=source, d_name=dist, d_param=param)
-=======
     return MarginalNamed(sign=sign, d_name=dist, d_param=param, source=source)
 
->>>>>>> afd9fe0a
 
 ## Fit a named scipy.stats distribution
 def marg_fit(dist, data, name=True, sign=None, **kwargs):
